--- conflicted
+++ resolved
@@ -76,10 +76,5 @@
     <string name="clock_preview_content_description" msgid="5460561185905717460">"תצוגה מקדימה של שעון <xliff:g id="ID_1">%1$s</xliff:g>"</string>
     <string name="something_went_wrong" msgid="529840112449799117">"אופס! משהו השתבש."</string>
     <string name="theme_preview_icons_section_title" msgid="7064768910744000643">"צבע/סמלים"</string>
-<<<<<<< HEAD
-    <!-- no translation found for style_info_description (2612473574431003251) -->
-    <skip />
-=======
     <string name="style_info_description" msgid="2612473574431003251">"תצוגה מקדימה של הגופן, הסמלים, צורת האפליקציה והצבע"</string>
->>>>>>> 3f563648
 </resources>