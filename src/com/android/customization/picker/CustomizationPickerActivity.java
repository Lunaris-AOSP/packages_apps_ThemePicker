--- conflicted
+++ resolved
@@ -76,10 +76,7 @@
 import com.android.wallpaper.picker.TopLevelPickerActivity;
 import com.android.wallpaper.picker.WallpaperPickerDelegate;
 import com.android.wallpaper.picker.WallpapersUiContainer;
-<<<<<<< HEAD
-=======
 import com.android.wallpaper.util.DeepLinkUtils;
->>>>>>> 3f563648
 import com.android.wallpaper.widget.BottomActionBar;
 import com.android.wallpaper.widget.BottomActionBar.BottomActionBarHost;
 
@@ -94,11 +91,7 @@
  */
 public class CustomizationPickerActivity extends FragmentActivity implements WallpapersUiContainer,
         CategoryFragmentHost, ThemeFragmentHost, GridFragmentHost, ClockFragmentHost,
-<<<<<<< HEAD
-        BottomActionBarHost {
-=======
         BottomActionBarHost, FragmentTransactionChecker {
->>>>>>> 3f563648
 
     public static final String WALLPAPER_FLAVOR_EXTRA =
             "com.android.launcher3.WALLPAPER_FLAVOR";
@@ -113,12 +106,7 @@
     private static final Map<Integer, CustomizationSection> mSections = new HashMap<>();
     private CategoryFragment mWallpaperCategoryFragment;
     private BottomActionBar mBottomActionBar;
-<<<<<<< HEAD
-
-    private boolean mWallpaperCategoryInitialized;
-=======
     private boolean mIsSafeToCommitFragmentTransaction;
->>>>>>> 3f563648
 
     @Override
     protected void onCreate(@Nullable Bundle savedInstanceState) {
@@ -136,11 +124,8 @@
             return;
         }
 
-<<<<<<< HEAD
-=======
         mDelegate.getCategoryProvider().resetIfNeeded();
 
->>>>>>> 3f563648
         setContentView(R.layout.activity_customization_picker_main);
         setUpBottomNavView();
         mBottomActionBar = findViewById(R.id.bottom_actionbar);
@@ -396,14 +381,11 @@
     @Override
     public boolean isNavigationTabsContained() {
         return true;
-<<<<<<< HEAD
-=======
     }
 
     @Override
     public void fetchCategories() {
         mDelegate.initialize(!mDelegate.getCategoryProvider().isCategoriesFetched());
->>>>>>> 3f563648
     }
 
     @Override
@@ -476,14 +458,11 @@
         return mBottomActionBar;
     }
 
-<<<<<<< HEAD
-=======
     @Override
     public boolean isSafeToCommitFragmentTransaction() {
         return mIsSafeToCommitFragmentTransaction;
     }
 
->>>>>>> 3f563648
     /**
      * Represents a section of the Picker (eg "ThemeBundle", "Clock", etc).
      * There should be a concrete subclass per available section, providing the corresponding
