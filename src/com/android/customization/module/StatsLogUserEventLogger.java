/*
 * Copyright (C) 2019 The Android Open Source Project
 *
 * Licensed under the Apache License, Version 2.0 (the "License");
 * you may not use this file except in compliance with the License.
 * You may obtain a copy of the License at
 *
 *      http://www.apache.org/licenses/LICENSE-2.0
 *
 * Unless required by applicable law or agreed to in writing, software
 * distributed under the License is distributed on an "AS IS" BASIS,
 * WITHOUT WARRANTIES OR CONDITIONS OF ANY KIND, either express or implied.
 * See the License for the specific language governing permissions and
 * limitations under the License.
 */
package com.android.customization.module;

import static com.android.customization.model.ResourceConstants.OVERLAY_CATEGORY_COLOR;
import static com.android.customization.model.ResourceConstants.OVERLAY_CATEGORY_FONT;
import static com.android.customization.model.ResourceConstants.OVERLAY_CATEGORY_SHAPE;
import static com.android.systemui.shared.system.SysUiStatsLog.STYLE_UICHANGED__ACTION__APP_LAUNCHED;
import static com.android.systemui.shared.system.SysUiStatsLog.STYLE_UICHANGED__LAUNCHED_PREFERENCE__LAUNCHED_CROP_AND_SET_ACTION;
import static com.android.systemui.shared.system.SysUiStatsLog.STYLE_UICHANGED__LAUNCHED_PREFERENCE__LAUNCHED_DEEP_LINK;
import static com.android.systemui.shared.system.SysUiStatsLog.STYLE_UICHANGED__LAUNCHED_PREFERENCE__LAUNCHED_LAUNCHER;
import static com.android.systemui.shared.system.SysUiStatsLog.STYLE_UICHANGED__LAUNCHED_PREFERENCE__LAUNCHED_LAUNCH_ICON;
import static com.android.systemui.shared.system.SysUiStatsLog.STYLE_UICHANGED__LAUNCHED_PREFERENCE__LAUNCHED_PREFERENCE_UNSPECIFIED;
import static com.android.systemui.shared.system.SysUiStatsLog.STYLE_UICHANGED__LAUNCHED_PREFERENCE__LAUNCHED_SETTINGS;
import static com.android.systemui.shared.system.SysUiStatsLog.STYLE_UICHANGED__LAUNCHED_PREFERENCE__LAUNCHED_SETTINGS_SEARCH;
import static com.android.systemui.shared.system.SysUiStatsLog.STYLE_UICHANGED__LAUNCHED_PREFERENCE__LAUNCHED_SUW;
import static com.android.systemui.shared.system.SysUiStatsLog.STYLE_UICHANGED__LAUNCHED_PREFERENCE__LAUNCHED_TIPS;
import static com.android.systemui.shared.system.SysUiStatsLog.STYLE_UI_CHANGED;
import static com.android.wallpaper.util.LaunchSourceUtils.LAUNCH_SETTINGS_SEARCH;
import static com.android.wallpaper.util.LaunchSourceUtils.LAUNCH_SOURCE_DEEP_LINK;
import static com.android.wallpaper.util.LaunchSourceUtils.LAUNCH_SOURCE_LAUNCHER;
import static com.android.wallpaper.util.LaunchSourceUtils.LAUNCH_SOURCE_SETTINGS;
import static com.android.wallpaper.util.LaunchSourceUtils.LAUNCH_SOURCE_SUW;
import static com.android.wallpaper.util.LaunchSourceUtils.LAUNCH_SOURCE_TIPS;
import static com.android.wallpaper.util.LaunchSourceUtils.WALLPAPER_LAUNCH_SOURCE;

import android.app.WallpaperManager;
import android.content.Context;
import android.content.Intent;
import android.stats.style.StyleEnums;
import android.text.TextUtils;

import androidx.annotation.Nullable;

import com.android.customization.model.clock.Clockface;
import com.android.customization.model.grid.GridOption;
import com.android.customization.model.theme.ThemeBundle;
import com.android.systemui.shared.system.SysUiStatsLog;
import com.android.wallpaper.module.Injector;
import com.android.wallpaper.module.InjectorProvider;
import com.android.wallpaper.module.NoOpUserEventLogger;
import com.android.wallpaper.module.WallpaperPreferences;
import com.android.wallpaper.module.WallpaperStatusChecker;

import java.util.Map;
import java.util.Objects;

/**
 * StatsLog-backed implementation of {@link ThemesUserEventLogger}.
 */
public class StatsLogUserEventLogger extends NoOpUserEventLogger implements ThemesUserEventLogger {

    private static final String TAG = "StatsLogUserEventLogger";
    private final Context mContext;
    private final WallpaperPreferences mPreferences;
    private final WallpaperStatusChecker mWallpaperStatusChecker;

    public StatsLogUserEventLogger(Context appContext) {
        mContext = appContext;
        Injector injector = InjectorProvider.getInjector();
        mPreferences = injector.getPreferences(appContext);
        mWallpaperStatusChecker = injector.getWallpaperStatusChecker();
    }

    @Override
    public void logAppLaunched(Intent launchSource) {
        SysUiStatsLog.write(STYLE_UI_CHANGED, STYLE_UICHANGED__ACTION__APP_LAUNCHED,
                0, 0, 0, 0, 0, 0, 0, 0, 0, 0, getAppLaunchSource(launchSource), 0, 0,
                0, 0, 0, 0, 0);
    }

    @Override
    public void logResumed(boolean provisioned, boolean wallpaper) {
        SysUiStatsLog.write(STYLE_UI_CHANGED, StyleEnums.ONRESUME,
                0, 0, 0, 0, 0, 0, 0, 0, 0, 0, 0, 0, 0, 0, 0, 0, 0, 0);
    }

    @Override
    public void logStopped() {
        SysUiStatsLog.write(STYLE_UI_CHANGED, StyleEnums.ONSTOP,
                0, 0, 0, 0, 0, 0, 0, 0, 0, 0, 0, 0, 0, 0, 0, 0, 0, 0);
    }

    @Override
    public void logActionClicked(String collectionId, int actionLabelResId) {
        SysUiStatsLog.write(STYLE_UI_CHANGED, StyleEnums.WALLPAPER_EXPLORE, 0, 0, 0, 0, 0,
<<<<<<< HEAD
                getIdHashCode(collectionId), 0, 0, 0, 0, 0, 0, 0);
=======
                getIdHashCode(collectionId), 0, 0, 0, 0, 0, 0, 0, 0, 0, 0, 0, 0);
>>>>>>> a5f192f7
    }

    @Override
    public void logIndividualWallpaperSelected(String collectionId) {
        SysUiStatsLog.write(STYLE_UI_CHANGED, StyleEnums.WALLPAPER_SELECT, 0, 0, 0, 0, 0,
<<<<<<< HEAD
                getIdHashCode(collectionId), 0, 0, 0, 0, 0, 0, 0);
=======
                getIdHashCode(collectionId), 0, 0, 0, 0, 0, 0, 0, 0, 0, 0, 0, 0);
>>>>>>> a5f192f7
    }

    @Override
    public void logCategorySelected(String collectionId) {
        SysUiStatsLog.write(STYLE_UI_CHANGED, StyleEnums.WALLPAPER_OPEN_CATEGORY,
                0, 0, 0, 0, 0,
                getIdHashCode(collectionId),
<<<<<<< HEAD
                0, 0, 0, 0, 0, 0, 0);
=======
                0, 0, 0, 0, 0, 0, 0, 0, 0, 0, 0, 0);
>>>>>>> a5f192f7
    }

    @Override
    public void logLiveWallpaperInfoSelected(String collectionId, @Nullable String wallpaperId) {
        SysUiStatsLog.write(STYLE_UI_CHANGED, StyleEnums.LIVE_WALLPAPER_INFO_SELECT,
                0, 0, 0, 0, 0,
                getIdHashCode(collectionId),
                getIdHashCode(wallpaperId),
<<<<<<< HEAD
                0, 0, 0, 0, 0, 0);
=======
                0, 0, 0, 0, 0, 0, 0, 0, 0, 0, 0);
>>>>>>> a5f192f7
    }

    @Override
    public void logLiveWallpaperCustomizeSelected(String collectionId,
            @Nullable String wallpaperId) {
        SysUiStatsLog.write(STYLE_UI_CHANGED, StyleEnums.LIVE_WALLPAPER_CUSTOMIZE_SELECT,
                0, 0, 0, 0, 0,
                getIdHashCode(collectionId),
                getIdHashCode(wallpaperId),
<<<<<<< HEAD
                0, 0, 0, 0, 0, 0);
=======
                0, 0, 0, 0, 0, 0, 0, 0, 0, 0, 0);
    }

    @Override
    public void logSnapshot() {
        final boolean isLockWallpaperSet = mWallpaperStatusChecker.isLockWallpaperSet(mContext);
        final String homeCollectionId = mPreferences.getHomeWallpaperCollectionId();
        final String homeRemoteId = mPreferences.getHomeWallpaperRemoteId();
        String homeWallpaperId = TextUtils.isEmpty(homeRemoteId)
                ? mPreferences.getHomeWallpaperServiceName() : homeRemoteId;
        String lockCollectionId = isLockWallpaperSet ? mPreferences.getLockWallpaperCollectionId()
                : homeCollectionId;
        String lockWallpaperId = isLockWallpaperSet ? mPreferences.getLockWallpaperRemoteId()
                : homeWallpaperId;

        SysUiStatsLog.write(STYLE_UI_CHANGED, StyleEnums.SNAPSHOT,
                0, 0, 0, 0, 0,
                getIdHashCode(homeCollectionId),
                getIdHashCode(homeWallpaperId),
                0, 0, 0, 0, 0, 0,
                getIdHashCode(lockCollectionId),
                getIdHashCode(lockWallpaperId),
                mPreferences.getFirstLaunchDateSinceSetup(),
                mPreferences.getFirstWallpaperApplyDateSinceSetup(),
                mPreferences.getAppLaunchCount());
>>>>>>> a5f192f7
    }

    @Override
    public void logWallpaperSet(String collectionId, @Nullable String wallpaperId,
            @Nullable String effects) {
        SysUiStatsLog.write(STYLE_UI_CHANGED, StyleEnums.WALLPAPER_APPLIED,
                0, 0, 0, 0, 0,
                getIdHashCode(collectionId),
                getIdHashCode(wallpaperId),
<<<<<<< HEAD
                0, 0, 0, 0, 0, effects != null ? effects.hashCode() : 0);
=======
                0, 0, 0, 0, 0, effects != null ? effects.hashCode() : 0,
                0, 0, 0, 0, 0);
>>>>>>> a5f192f7
    }

    @Override
    public void logEffectApply(String effect, @EffectStatus int status) {
        SysUiStatsLog.write(STYLE_UI_CHANGED, StyleEnums.WALLPAPER_EFFECT_APPLIED,
                0, 0, 0, 0, 0, 0, 0, 0, 0, 0, 0, status, effect != null ? effect.hashCode() : 0,
                0, 0, 0, 0, 0);
    }

    @Nullable
    private String getThemePackage(ThemeBundle theme, String category) {
        Map<String, String> packages = theme.getPackagesByCategory();
        return packages.get(category);
    }

    @Override
    public void logThemeSelected(ThemeBundle theme, boolean isCustomTheme) {
        SysUiStatsLog.write(STYLE_UI_CHANGED, StyleEnums.PICKER_SELECT,
                Objects.hashCode(getThemePackage(theme, OVERLAY_CATEGORY_COLOR)),
                Objects.hashCode(getThemePackage(theme,OVERLAY_CATEGORY_FONT)),
                Objects.hashCode(getThemePackage(theme, OVERLAY_CATEGORY_SHAPE)),
                0, 0, 0, 0, 0, 0, 0, 0, 0, 0, 0, 0, 0, 0, 0);
    }

    @Override
    public void logThemeApplied(ThemeBundle theme, boolean isCustomTheme) {
        SysUiStatsLog.write(STYLE_UI_CHANGED, StyleEnums.PICKER_APPLIED,
                Objects.hashCode(getThemePackage(theme, OVERLAY_CATEGORY_COLOR)),
                Objects.hashCode(getThemePackage(theme,OVERLAY_CATEGORY_FONT)),
                Objects.hashCode(getThemePackage(theme, OVERLAY_CATEGORY_SHAPE)),
                0, 0, 0, 0, 0, 0, 0, 0, 0, 0, 0, 0, 0, 0, 0);
    }

    @Override
    public void logColorApplied(int action, int colorIndex) {
        SysUiStatsLog.write(STYLE_UI_CHANGED, action,
                0, 0, 0, 0, 0, 0, 0,
                colorIndex,
                0, 0, 0, 0, 0, 0, 0, 0, 0, 0);
    }

    @Override
    public void logClockSelected(Clockface clock) {
        SysUiStatsLog.write(STYLE_UI_CHANGED, StyleEnums.PICKER_SELECT,
                0, 0, 0,
                Objects.hashCode(clock.getId()),
                0, 0, 0, 0, 0, 0, 0, 0, 0, 0, 0, 0, 0, 0);
    }

    @Override
    public void logClockApplied(Clockface clock) {
        SysUiStatsLog.write(STYLE_UI_CHANGED, StyleEnums.PICKER_APPLIED,
                0, 0, 0,
                Objects.hashCode(clock.getId()),
                0, 0, 0, 0, 0, 0, 0, 0, 0, 0, 0, 0, 0, 0);
    }

    @Override
    public void logGridSelected(GridOption grid) {
        SysUiStatsLog.write(STYLE_UI_CHANGED, StyleEnums.PICKER_SELECT,
                0, 0, 0, 0,
                grid.cols,
                0, 0, 0, 0, 0, 0, 0, 0, 0, 0, 0, 0, 0);
    }

    @Override
    public void logGridApplied(GridOption grid) {
        SysUiStatsLog.write(STYLE_UI_CHANGED, StyleEnums.PICKER_APPLIED,
                0, 0, 0, 0,
                grid.cols,
                0, 0, 0, 0, 0, 0, 0, 0, 0, 0, 0, 0, 0);
    }

    private int getAppLaunchSource(Intent launchSource) {
        if (launchSource.hasExtra(WALLPAPER_LAUNCH_SOURCE)) {
            switch (launchSource.getStringExtra(WALLPAPER_LAUNCH_SOURCE)) {
                case LAUNCH_SOURCE_LAUNCHER:
                    return STYLE_UICHANGED__LAUNCHED_PREFERENCE__LAUNCHED_LAUNCHER;
                case LAUNCH_SOURCE_SETTINGS:
                    return STYLE_UICHANGED__LAUNCHED_PREFERENCE__LAUNCHED_SETTINGS;
                case LAUNCH_SOURCE_SUW:
                    return STYLE_UICHANGED__LAUNCHED_PREFERENCE__LAUNCHED_SUW;
                case LAUNCH_SOURCE_TIPS:
                    return STYLE_UICHANGED__LAUNCHED_PREFERENCE__LAUNCHED_TIPS;
                case LAUNCH_SOURCE_DEEP_LINK:
                    return STYLE_UICHANGED__LAUNCHED_PREFERENCE__LAUNCHED_DEEP_LINK;
                default:
                    return STYLE_UICHANGED__LAUNCHED_PREFERENCE__LAUNCHED_PREFERENCE_UNSPECIFIED;
            }
        } else if (launchSource.hasExtra(LAUNCH_SETTINGS_SEARCH)) {
            return STYLE_UICHANGED__LAUNCHED_PREFERENCE__LAUNCHED_SETTINGS_SEARCH;
        } else if (launchSource.getAction() != null && launchSource.getAction().equals(
                WallpaperManager.ACTION_CROP_AND_SET_WALLPAPER)) {
            return STYLE_UICHANGED__LAUNCHED_PREFERENCE__LAUNCHED_CROP_AND_SET_ACTION;
        } else if (launchSource.getCategories() != null
                && launchSource.getCategories().contains(Intent.CATEGORY_LAUNCHER)) {
            return STYLE_UICHANGED__LAUNCHED_PREFERENCE__LAUNCHED_LAUNCH_ICON;
        } else {
            return STYLE_UICHANGED__LAUNCHED_PREFERENCE__LAUNCHED_PREFERENCE_UNSPECIFIED;
        }
    }

    private int getIdHashCode(String id) {
        return id != null ? id.hashCode() : 0;
    }
}<|MERGE_RESOLUTION|>--- conflicted
+++ resolved
@@ -97,21 +97,13 @@
     @Override
     public void logActionClicked(String collectionId, int actionLabelResId) {
         SysUiStatsLog.write(STYLE_UI_CHANGED, StyleEnums.WALLPAPER_EXPLORE, 0, 0, 0, 0, 0,
-<<<<<<< HEAD
-                getIdHashCode(collectionId), 0, 0, 0, 0, 0, 0, 0);
-=======
                 getIdHashCode(collectionId), 0, 0, 0, 0, 0, 0, 0, 0, 0, 0, 0, 0);
->>>>>>> a5f192f7
     }
 
     @Override
     public void logIndividualWallpaperSelected(String collectionId) {
         SysUiStatsLog.write(STYLE_UI_CHANGED, StyleEnums.WALLPAPER_SELECT, 0, 0, 0, 0, 0,
-<<<<<<< HEAD
-                getIdHashCode(collectionId), 0, 0, 0, 0, 0, 0, 0);
-=======
                 getIdHashCode(collectionId), 0, 0, 0, 0, 0, 0, 0, 0, 0, 0, 0, 0);
->>>>>>> a5f192f7
     }
 
     @Override
@@ -119,11 +111,7 @@
         SysUiStatsLog.write(STYLE_UI_CHANGED, StyleEnums.WALLPAPER_OPEN_CATEGORY,
                 0, 0, 0, 0, 0,
                 getIdHashCode(collectionId),
-<<<<<<< HEAD
-                0, 0, 0, 0, 0, 0, 0);
-=======
                 0, 0, 0, 0, 0, 0, 0, 0, 0, 0, 0, 0);
->>>>>>> a5f192f7
     }
 
     @Override
@@ -132,11 +120,7 @@
                 0, 0, 0, 0, 0,
                 getIdHashCode(collectionId),
                 getIdHashCode(wallpaperId),
-<<<<<<< HEAD
-                0, 0, 0, 0, 0, 0);
-=======
                 0, 0, 0, 0, 0, 0, 0, 0, 0, 0, 0);
->>>>>>> a5f192f7
     }
 
     @Override
@@ -146,9 +130,6 @@
                 0, 0, 0, 0, 0,
                 getIdHashCode(collectionId),
                 getIdHashCode(wallpaperId),
-<<<<<<< HEAD
-                0, 0, 0, 0, 0, 0);
-=======
                 0, 0, 0, 0, 0, 0, 0, 0, 0, 0, 0);
     }
 
@@ -174,7 +155,6 @@
                 mPreferences.getFirstLaunchDateSinceSetup(),
                 mPreferences.getFirstWallpaperApplyDateSinceSetup(),
                 mPreferences.getAppLaunchCount());
->>>>>>> a5f192f7
     }
 
     @Override
@@ -184,12 +164,8 @@
                 0, 0, 0, 0, 0,
                 getIdHashCode(collectionId),
                 getIdHashCode(wallpaperId),
-<<<<<<< HEAD
-                0, 0, 0, 0, 0, effects != null ? effects.hashCode() : 0);
-=======
                 0, 0, 0, 0, 0, effects != null ? effects.hashCode() : 0,
                 0, 0, 0, 0, 0);
->>>>>>> a5f192f7
     }
 
     @Override
